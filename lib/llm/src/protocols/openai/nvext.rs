// SPDX-FileCopyrightText: Copyright (c) 2024-2025 NVIDIA CORPORATION & AFFILIATES. All rights reserved.
// SPDX-License-Identifier: Apache-2.0
//
// Licensed under the Apache License, Version 2.0 (the "License");
// you may not use this file except in compliance with the License.
// You may obtain a copy of the License at
//
// http://www.apache.org/licenses/LICENSE-2.0
//
// Unless required by applicable law or agreed to in writing, software
// distributed under the License is distributed on an "AS IS" BASIS,
// WITHOUT WARRANTIES OR CONDITIONS OF ANY KIND, either express or implied.
// See the License for the specific language governing permissions and
// limitations under the License.

use derive_builder::Builder;
use serde::{Deserialize, Serialize};
use validator::{Validate, ValidationError};

pub trait NvExtProvider {
    fn nvext(&self) -> Option<&NvExt>;
    fn raw_prompt(&self) -> Option<String>;
}

/// NVIDIA LLM extensions to the OpenAI API
#[derive(Serialize, Deserialize, Builder, Validate, Debug, Clone)]
#[validate(schema(function = "validate_nv_ext"))]
pub struct NvExt {
    /// If true, the model will ignore the end of string token and generate to max_tokens.
    #[serde(default, skip_serializing_if = "Option::is_none")]
    #[builder(default, setter(strip_option))]
    pub ignore_eos: Option<bool>,

    #[builder(default, setter(strip_option))] // NIM LLM might default to -1
    #[validate(custom(function = "validate_top_k"))]
    #[serde(default, skip_serializing_if = "Option::is_none")]
    pub top_k: Option<i64>,

    /// How much to penalize tokens based on how frequently they occur in the text.
    /// A value of 1 means no penalty, while values larger than 1 discourage and values smaller encourage.
    #[builder(default, setter(strip_option))]
    #[validate(range(exclusive_min = 0.0, max = 2.0))]
    pub repetition_penalty: Option<f64>,

    /// If true, sampling will be forced to be greedy.
    /// The backend is responsible for selecting the correct backend-specific options to
    /// implement this.
    #[serde(default, skip_serializing_if = "Option::is_none")]
    #[builder(default, setter(strip_option))]
    pub greed_sampling: Option<bool>,

    /// If true, the preproessor will try to bypass the prompt template and pass the prompt directly to
    /// to the tokenizer.
    #[serde(default, skip_serializing_if = "Option::is_none")]
    #[builder(default, setter(strip_option))]
    pub use_raw_prompt: Option<bool>,

    /// Annotations
    /// User requests triggers which result in the request issue back out-of-band information in the SSE
    /// stream using the `event:` field.
    #[serde(default, skip_serializing_if = "Option::is_none")]
    #[builder(default, setter(strip_option))]
    pub annotations: Option<Vec<String>>,

<<<<<<< HEAD
    /// Targeted backend instance ID for the request
    /// If set, the request will be routed to backend instance with the given ID.
    /// If not set, the request will be routed to the best matching instance.
    #[builder(default, setter(strip_option))]
    #[serde(default, skip_serializing_if = "Option::is_none")]
    pub backend_instance_id: Option<i64>,
=======
    /// Guided Decoding Options
    /// If specified, the output will be a JSON object. Can be a string, an object, or null.
    #[serde(default, skip_serializing_if = "Option::is_none")]
    #[builder(default, setter(strip_option))]
    pub guided_json: Option<serde_json::Value>,

    /// If specified, the output will follow the regex pattern. Can be a string or null.
    #[serde(default, skip_serializing_if = "Option::is_none")]
    #[builder(default, setter(strip_option))]
    pub guided_regex: Option<String>,

    /// If specified, the output will follow the context-free grammar. Can be a string or null.
    #[serde(default, skip_serializing_if = "Option::is_none")]
    #[builder(default, setter(strip_option))]
    pub guided_grammar: Option<String>,

    /// If specified, the output will be exactly one of the choices.
    #[serde(default, skip_serializing_if = "Option::is_none")]
    #[builder(default, setter(strip_option))]
    pub guided_choice: Option<Vec<String>>,

    /// If specified, the backend to use for guided decoding, can be backends like xgrammar or custom guided decoding backend
    #[serde(default, skip_serializing_if = "Option::is_none")]
    #[builder(default, setter(strip_option))]
    pub guided_decoding_backend: Option<String>,
>>>>>>> 9ddb3efd
}

impl Default for NvExt {
    fn default() -> Self {
        NvExt::builder().build().unwrap()
    }
}

impl NvExt {
    pub fn builder() -> NvExtBuilder {
        NvExtBuilder::default()
    }
}

fn validate_nv_ext(_nv_ext: &NvExt) -> Result<(), ValidationError> {
    Ok(())
}

fn validate_top_k(top_k: i64) -> Result<(), ValidationError> {
    if top_k == -1 || (top_k >= 1) {
        return Ok(());
    }
    let mut error = ValidationError::new("top_k");
    error.message = Some("top_k must be -1 or greater than or equal to 1".into());
    Err(error)
}

impl NvExtBuilder {
    pub fn add_annotation(&mut self, annotation: impl Into<String>) -> &mut Self {
        self.annotations
            .get_or_insert_with(|| Some(vec![]))
            .as_mut()
            .expect("stop should always be Some(Vec)")
            .push(annotation.into());
        self
    }
}

#[cfg(test)]
mod tests {
    use proptest::prelude::*;
    use validator::Validate;

    use super::*;

    // Test default builder configuration
    #[test]
    fn test_nv_ext_builder_default() {
        let nv_ext = NvExt::builder().build().unwrap();
        assert_eq!(nv_ext.ignore_eos, None);
        assert_eq!(nv_ext.top_k, None);
        assert_eq!(nv_ext.repetition_penalty, None);
        assert_eq!(nv_ext.greed_sampling, None);
        assert_eq!(nv_ext.guided_json, None);
        assert_eq!(nv_ext.guided_regex, None);
        assert_eq!(nv_ext.guided_grammar, None);
        assert_eq!(nv_ext.guided_choice, None);
    }

    // Test valid builder configurations
    #[test]
    fn test_nv_ext_builder_custom() {
        let nv_ext = NvExt::builder()
            .ignore_eos(true)
            .top_k(10)
            .repetition_penalty(1.5)
            .greed_sampling(true)
            .guided_json(serde_json::json!({"type": "object"}))
            .guided_regex("^[0-9]+$".to_string())
            .guided_grammar("S -> 'a' S 'b' | 'c'".to_string())
            .guided_choice(vec!["choice1".to_string(), "choice2".to_string()])
            .guided_decoding_backend("xgrammar".to_string())
            .build()
            .unwrap();

        assert_eq!(nv_ext.ignore_eos, Some(true));
        assert_eq!(nv_ext.top_k, Some(10));
        assert_eq!(nv_ext.repetition_penalty, Some(1.5));
        assert_eq!(nv_ext.greed_sampling, Some(true));
        assert_eq!(
            nv_ext.guided_json,
            Some(serde_json::json!({"type": "object"}))
        );
        assert_eq!(nv_ext.guided_regex, Some("^[0-9]+$".to_string()));
        assert_eq!(
            nv_ext.guided_grammar,
            Some("S -> 'a' S 'b' | 'c'".to_string())
        );
        assert_eq!(
            nv_ext.guided_choice,
            Some(vec!["choice1".to_string(), "choice2".to_string()])
        );
        assert_eq!(nv_ext.guided_decoding_backend, Some("xgrammar".to_string()));
        // Validate the built struct
        assert!(nv_ext.validate().is_ok());
    }

    // Test invalid `top_k` validation using proptest
    proptest! {
        #[test]
        fn test_invalid_top_k_value(top_k in any::<i64>().prop_filter("Invalid top_k", |&k| k < -1 || (k > 0 && k < 1))) {
            let nv_ext = NvExt::builder()
                .top_k(top_k)
                .build()
                .unwrap();

            let validation_result = nv_ext.validate();
            assert!(validation_result.is_err(), "top_k should fail validation if less than -1 or in the invalid range 0 < top_k < 1");
        }
    }

    // Test valid `top_k` values
    #[test]
    fn test_valid_top_k_values() {
        let nv_ext = NvExt::builder().top_k(-1).build().unwrap();
        assert!(nv_ext.validate().is_ok());

        let nv_ext = NvExt::builder().top_k(1).build().unwrap();
        assert!(nv_ext.validate().is_ok());

        let nv_ext = NvExt::builder().top_k(10).build().unwrap();
        assert!(nv_ext.validate().is_ok());
    }

    // Test valid repetition_penalty values
    proptest! {
        #[test]
        fn test_valid_repetition_penalty_values(repetition_penalty in 0.01f64..=2.0f64) {
            let nv_ext = NvExt::builder()
                .repetition_penalty(repetition_penalty)
                .build()
                .unwrap();

            let validation_result = nv_ext.validate();
            assert!(validation_result.is_ok(), "repetition_penalty should be valid within the range (0, 2]");
        }
    }

    // Test invalid repetition_penalty values
    proptest! {
        #[test]
        fn test_invalid_repetition_penalty_values(repetition_penalty in -10.0f64..0.0f64) {
            let nv_ext = NvExt::builder()
                .repetition_penalty(repetition_penalty)
                .build()
                .unwrap();

            let validation_result = nv_ext.validate();
            assert!(validation_result.is_err(), "repetition_penalty should fail validation when outside the range (0, 2]");
        }
    }
}<|MERGE_RESOLUTION|>--- conflicted
+++ resolved
@@ -62,14 +62,12 @@
     #[builder(default, setter(strip_option))]
     pub annotations: Option<Vec<String>>,
 
-<<<<<<< HEAD
     /// Targeted backend instance ID for the request
     /// If set, the request will be routed to backend instance with the given ID.
     /// If not set, the request will be routed to the best matching instance.
     #[builder(default, setter(strip_option))]
     #[serde(default, skip_serializing_if = "Option::is_none")]
     pub backend_instance_id: Option<i64>,
-=======
     /// Guided Decoding Options
     /// If specified, the output will be a JSON object. Can be a string, an object, or null.
     #[serde(default, skip_serializing_if = "Option::is_none")]
@@ -95,7 +93,6 @@
     #[serde(default, skip_serializing_if = "Option::is_none")]
     #[builder(default, setter(strip_option))]
     pub guided_decoding_backend: Option<String>,
->>>>>>> 9ddb3efd
 }
 
 impl Default for NvExt {
