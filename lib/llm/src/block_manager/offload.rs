--- conflicted
+++ resolved
@@ -53,15 +53,10 @@
 use super::storage::{Cuda, Storage};
 use super::{DeviceStorage, DiskStorage, PinnedStorage};
 use nixl_sys::Agent as NixlAgent;
-<<<<<<< HEAD
-use std::sync::atomic::{AtomicU64, Ordering};
-use std::sync::Arc;
-=======
 use std::sync::{
     atomic::{AtomicU64, Ordering},
     Arc,
 };
->>>>>>> 448d8d09
 use tokio::runtime::Handle;
 use tokio::sync::{
     mpsc::{self, error::TryRecvError},
