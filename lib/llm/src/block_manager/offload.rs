--- conflicted
+++ resolved
@@ -600,7 +600,6 @@
         }
     }
 
-<<<<<<< HEAD
     type PoolResult = Result<(
         Arc<OffloadManager<Local, BasicMetadata>>,
         DevicePool,
@@ -608,9 +607,6 @@
         DiskPool,
     )>;
 
-=======
-    #[allow(clippy::type_complexity)]
->>>>>>> df45bd6b
     fn build_pools(
         device_blocks: usize,
         host_blocks: Option<usize>,
@@ -688,18 +684,6 @@
         Ok((manager, device_pool, host_pool, disk_pool))
     }
 
-<<<<<<< HEAD
-=======
-    /// Create a block in the 'RESET' state.
-    #[expect(dead_code)]
-    async fn get_block<S: Storage, Metadata: BlockMetadata>(
-        pool: &Arc<BlockPool<S, Local, Metadata>>,
-    ) -> Result<MutableBlock<S, Local, Metadata>> {
-        let mut blocks = pool.allocate_blocks(1).await?;
-        Ok(blocks.pop().unwrap())
-    }
-
->>>>>>> df45bd6b
     /// Create a block in the 'COMPLETED' state.
     async fn completed_block<S: Storage, Metadata: BlockMetadata>(
         pool: &Arc<BlockPool<S, Local, Metadata>>,
