// SPDX-FileCopyrightText: Copyright (c) 2024-2025 NVIDIA CORPORATION & AFFILIATES. All rights reserved.
// SPDX-License-Identifier: Apache-2.0
//
// Licensed under the Apache License, Version 2.0 (the "License");
// you may not use this file except in compliance with the License.
// You may obtain a copy of the License at
//
// http://www.apache.org/licenses/LICENSE-2.0
//
// Unless required by applicable law or agreed to in writing, software
// distributed under the License is distributed on an "AS IS" BASIS,
// WITHOUT WARRANTIES OR CONDITIONS OF ANY KIND, either express or implied.
// See the License for the specific language governing permissions and
// limitations under the License.

use std::cmp::Ordering;
use std::sync::Weak;

use crate::block_manager::block::{
    locality::LocalityProvider, BlockMetadata, ImmutableBlock, MutableBlock,
};
use crate::block_manager::pool::BlockPoolError;
use crate::block_manager::storage::Storage;

/// Higher priority offloads are done first.
/// If two offloads have the same priority, the one that was requested first is done first.
#[derive(PartialEq, Eq)]
pub struct OffloadRequestKey {
    pub priority: u64,
    pub timestamp: u64,
}

impl PartialOrd for OffloadRequestKey {
    fn partial_cmp(&self, other: &Self) -> Option<Ordering> {
        Some(self.cmp(other))
    }
}

impl Ord for OffloadRequestKey {
    fn cmp(&self, other: &Self) -> Ordering {
        other
            .priority
            .cmp(&self.priority)
            .then(self.timestamp.cmp(&other.timestamp))
    }
}

/// Data needed to offload a block.
/// While the block is in the offload queue, we hold a weak reference to it.
/// This way, we don't prevent the block from being reused if needed.
pub struct OffloadRequest<S: Storage, L: LocalityProvider, M: BlockMetadata> {
    pub key: OffloadRequestKey,
    pub block: Weak<MutableBlock<S, L, M>>,
    pub sequence_hash: u64,
}

impl<S: Storage, L: LocalityProvider, M: BlockMetadata> PartialOrd for OffloadRequest<S, L, M> {
    fn partial_cmp(&self, other: &Self) -> Option<Ordering> {
        Some(self.cmp(other))
    }
}

/// Order offload requests by priority, high to low.
impl<S: Storage, L: LocalityProvider, M: BlockMetadata> Ord for OffloadRequest<S, L, M> {
    fn cmp(&self, other: &Self) -> Ordering {
        self.key.cmp(&other.key)
    }
}

/// Equality is based on sequence hash, priority, and location.
impl<S: Storage, L: LocalityProvider, M: BlockMetadata> PartialEq for OffloadRequest<S, L, M> {
    fn eq(&self, other: &Self) -> bool {
        self.key == other.key
    }
}

impl<S: Storage, L: LocalityProvider, M: BlockMetadata> Eq for OffloadRequest<S, L, M> {}

pub type BlockResult<Target, Locality, Metadata> =
    Result<Vec<ImmutableBlock<Target, Locality, Metadata>>, BlockPoolError>;

pub type ResponseSender<Target, Locality, Metadata> =
    oneshot::Sender<Result<Vec<ImmutableBlock<Target, Locality, Metadata>>, BlockPoolError>>;

/// Data needed for onboarding.
/// Unlike offloading, we need a means to return the resulting blocks to the caller.
pub struct OnboardRequest<
    Source: Storage,
    Target: Storage,
    Locality: LocalityProvider,
    M: BlockMetadata,
> {
    pub blocks: Vec<ImmutableBlock<Source, Locality, M>>,
<<<<<<< HEAD
    pub response_tx: oneshot::Sender<BlockResult<Target, Locality, M>>,
=======
    pub response_tx: ResponseSender<Target, Locality, M>,
>>>>>>> df45bd6b
}

impl<Source: Storage, Target: Storage, Locality: LocalityProvider, M: BlockMetadata>
    OnboardRequest<Source, Target, Locality, M>
{
    pub fn new(
        blocks: Vec<ImmutableBlock<Source, Locality, M>>,
<<<<<<< HEAD
        response_tx: oneshot::Sender<BlockResult<Target, Locality, M>>,
=======
        response_tx: ResponseSender<Target, Locality, M>,
>>>>>>> df45bd6b
    ) -> Self {
        Self {
            blocks,
            response_tx,
        }
    }
}

#[cfg(test)]
mod tests {
    use super::*;

    #[test]
    fn test_offload_request_key_ordering() {
        let key1 = OffloadRequestKey {
            priority: 1,
            timestamp: 1,
        };

        let key2 = OffloadRequestKey {
            priority: 2,
            timestamp: 2,
        };

        assert!(key2 < key1);

        let key3 = OffloadRequestKey {
            priority: 2,
            timestamp: 3,
        };

        assert!(key2 < key3);
    }
}<|MERGE_RESOLUTION|>--- conflicted
+++ resolved
@@ -91,11 +91,7 @@
     M: BlockMetadata,
 > {
     pub blocks: Vec<ImmutableBlock<Source, Locality, M>>,
-<<<<<<< HEAD
-    pub response_tx: oneshot::Sender<BlockResult<Target, Locality, M>>,
-=======
     pub response_tx: ResponseSender<Target, Locality, M>,
->>>>>>> df45bd6b
 }
 
 impl<Source: Storage, Target: Storage, Locality: LocalityProvider, M: BlockMetadata>
@@ -103,11 +99,7 @@
 {
     pub fn new(
         blocks: Vec<ImmutableBlock<Source, Locality, M>>,
-<<<<<<< HEAD
-        response_tx: oneshot::Sender<BlockResult<Target, Locality, M>>,
-=======
         response_tx: ResponseSender<Target, Locality, M>,
->>>>>>> df45bd6b
     ) -> Self {
         Self {
             blocks,
