# SPDX-FileCopyrightText: Copyright (c) 2025 NVIDIA CORPORATION & AFFILIATES. All rights reserved.
# SPDX-License-Identifier: Apache-2.0

# `dynamo-run out=vllm` runs this script
# Can also be used standalone: `python3 vllm_inc.py` - lots of optional cmd line params

# Setup checklist:
# - We are in a virtualenv with vllm installed - and patched if using kv routing.
# - `libdynamo_llm_capi.so` is in system lib path or it's containing folder is in LD_LIBRARY_PATH
#   It builds in target/debug/ by default.

import argparse
import asyncio
import logging
import os
import sys
import uuid
from typing import Optional

import uvloop
from vllm import SamplingParams
from vllm.engine.arg_utils import AsyncEngineArgs
from vllm.entrypoints.openai.api_server import (
    build_async_engine_client_from_engine_args,
)
from vllm.inputs import TokensPrompt

from dynamo.llm import KvMetricsPublisher, ModelType, register_llm
from dynamo.runtime import DistributedRuntime, dynamo_worker

# Only used if you run it manually from the command line
DEFAULT_ENDPOINT = "dyn://dynamo.backend.generate"
DEFAULT_MODEL = "Qwen/Qwen3-0.6B"

logging.basicConfig(level=logging.DEBUG)


class Config:
    """Command line parameters or defaults"""

    namespace: str
    component: str
    endpoint: str
    model_path: str
    model_name: Optional[str]
    tensor_parallel_size: int
    kv_block_size: int
    extra_engine_args: str


class RequestHandler:
    """
    Request handler for the generate endpoint
    """

    def __init__(self, component, engine, default_sampling_params):
        self.component = component
        self.engine_client = engine
        self.default_sampling_params = default_sampling_params
        self.metrics_publisher = KvMetricsPublisher()

    def setup_kv_metrics(self):
        if not hasattr(self.engine_client, "set_metrics_publisher"):
            logging.debug("VLLM version does not support KV metrics")
            return

        self.engine_client.set_metrics_publisher(self.metrics_publisher)
        # Initially send dummy metrics to kick start,
        # vLLM will not update stat until forward pass is triggered
        self.metrics_publisher.publish(
            0,  # request_active_slots
            1024,  # request_total_slots
            0,  # kv_active_blocks
            1024,  # kv_total_blocks
            0,  # num_requests_waiting
            0.0,  # gpu_cache_usage_perc
            0.0,  # gpu_prefix_cache_hit_rate
        )
        task = asyncio.create_task(self.create_metrics_publisher_endpoint())
        task.add_done_callback(
            lambda _: logging.debug("metrics publisher endpoint created")
        )

    async def create_metrics_publisher_endpoint(self):
        logging.debug("Creating metrics publisher endpoint")
        await self.metrics_publisher.create_endpoint(self.component)

    async def generate(self, request):
        # logging.debug(f"Received request: {request}")
        request_id = str(uuid.uuid4().hex)

        prompt = TokensPrompt(prompt_token_ids=request["token_ids"])

        sampling_params = SamplingParams(**self.default_sampling_params)
        for key, value in request["sampling_options"].items():
            if not value:
                continue
            if hasattr(sampling_params, key):
                setattr(sampling_params, key, value)

        max_tokens = request["stop_conditions"]["max_tokens"]
        if max_tokens:
            sampling_params.max_tokens = max_tokens

        num_output_tokens_so_far = 0
        gen = self.engine_client.generate(prompt, sampling_params, request_id)
        async for res in gen:
            # res is vllm's RequestOutput

            # This is the expected way for a request to end.
            # The new token ID will be eos, don't forward it.
            if res.finished:
                yield {"finish_reason": "stop", "token_ids": []}
                break

            if not res.outputs:
                yield {"finish_reason": "error", "token_ids": []}
                break

            output = res.outputs[0]
            next_total_toks = len(output.token_ids)
            out = {"token_ids": output.token_ids[num_output_tokens_so_far:]}
            if output.finish_reason:
                out["finish_reason"] = output.finish_reason
            if output.stop_reason:
                out["stop_reason"] = output.stop_reason
            yield out
            num_output_tokens_so_far = next_total_toks


@dynamo_worker(static=False)
async def worker(runtime: DistributedRuntime):
    await init(runtime, cmd_line_args())


async def init(runtime: DistributedRuntime, config: Config):
    """
    Instantiate and serve
    """
    arg_map = {
        "model": config.model_path,
        "task": "generate",
        "tensor_parallel_size": config.tensor_parallel_size,
        "skip_tokenizer_init": True,
        "disable_log_requests": True,
        "enable_prefix_caching": True,
        "block_size": config.kv_block_size,
        # KV routing relies on logging KV metrics
        "disable_log_stats": False,
    }
    if config.extra_engine_args != "":
        json_map = {}
        # extra_engine_args is a filename
        try:
            with open(config.extra_engine_args) as f:
                json_map = json.load(f)
        except FileNotFoundError:
            logging.error(f"File {config.extra_engine_args} not found.")
        except json.JSONDecodeError as e:
            logging.error(f"Invalid JSON in {config.extra_engine_args}: {e}")
        logging.debug(f"Adding extra engine arguments: {json_map}")
        arg_map = {**arg_map, **json_map}  # json_map gets precedence

    # Patch won't start KVCacheEventManager unless these four are set
    os.environ["VLLM_WORKER_ID"] = str(endpoint.lease_id())
    os.environ[
        "VLLM_KV_CAPI_PATH"
    ] = "libdynamo_llm_capi.so"  # Must be on LD_LIBRARY_PATH
    os.environ["VLLM_KV_NAMESPACE"] = config.namespace
    os.environ["VLLM_KV_COMPONENT"] = config.component

    os.environ["VLLM_NO_USAGE_STATS"] = "1"  # Avoid internal HTTP requests
    engine_args = AsyncEngineArgs(**arg_map)
    model_config = engine_args.create_model_config()
    # Load default sampling params from `generation_config.json`
    default_sampling_params = model_config.get_diff_sampling_param()

    engine_context = build_async_engine_client_from_engine_args(engine_args)
    engine_client = await engine_context.__aenter__()

<<<<<<< HEAD
    component = runtime.namespace(config.namespace).component(config.component)
    await component.create_service()
    endpoint = component.endpoint(config.endpoint)

    await register_llm(
        ModelType.Backend, endpoint, config.model_path, config.model_name
    )
=======
    handler = RequestHandler(component, engine_client, default_sampling_params)
    handler.setup_kv_metrics()
>>>>>>> 2a5eb7e7

    # the server will gracefully shutdown (i.e., keep opened TCP streams finishes)
    # after the lease is revoked
    await endpoint.serve_endpoint(handler.generate)


def cmd_line_args():
    parser = argparse.ArgumentParser(
        description="vLLM server integrated with Dynamo LLM."
    )
    parser.add_argument(
        "--endpoint",
        type=str,
        default=DEFAULT_ENDPOINT,
        help=f"Dynamo endpoint string in 'dyn://namespace.component.endpoint' format. Default: {DEFAULT_ENDPOINT}",
    )
    parser.add_argument(
        "--model-path",
        type=str,
        default=DEFAULT_MODEL,
        help=f"Path to disk model or HuggingFace model identifier to load. Default: {DEFAULT_MODEL}",
    )
    parser.add_argument(
        "--model-name",
        type=str,
        default="",
        help="Name to serve the model under. Defaults to deriving it from model path.",
    )
    parser.add_argument(
        "--tensor-parallel-size", type=int, default=1, help="Number of GPUs to use."
    )
    parser.add_argument(
        "--kv-block-size", type=int, default=16, help="Size of a KV cache block."
    )
    parser.add_argument(
        "--extra-engine-args",
        type=str,
        default="",
        help="Path to a JSON file containing additional keyword arguments to pass to the vLLM AsyncLLMEngine.",
    )
    args = parser.parse_args()

    config = Config()
    config.model_path = args.model_path
    if args.model_name:
        config.model_name = args.model_name
    else:
        # This becomes an `Option` on the Rust side
        config.model_name = None

    endpoint_str = args.endpoint.replace("dyn://", "", 1)
    endpoint_parts = endpoint_str.split(".")
    if len(endpoint_parts) != 3:
        logging.error(
            f"Invalid endpoint format: '{args.endpoint}'. Expected 'dyn://namespace.component.endpoint' or 'namespace.component.endpoint'."
        )
        sys.exit(1)

    parsed_namespace, parsed_component_name, parsed_endpoint_name = endpoint_parts

    config.namespace = parsed_namespace
    config.component = parsed_component_name
    config.endpoint = parsed_endpoint_name
    config.tensor_parallel_size = args.tensor_parallel_size
    config.kv_block_size = args.kv_block_size
    config.extra_engine_args = args.extra_engine_args

    return config


if __name__ == "__main__":
    uvloop.install()
    asyncio.run(worker())<|MERGE_RESOLUTION|>--- conflicted
+++ resolved
@@ -177,8 +177,6 @@
 
     engine_context = build_async_engine_client_from_engine_args(engine_args)
     engine_client = await engine_context.__aenter__()
-
-<<<<<<< HEAD
     component = runtime.namespace(config.namespace).component(config.component)
     await component.create_service()
     endpoint = component.endpoint(config.endpoint)
@@ -186,10 +184,8 @@
     await register_llm(
         ModelType.Backend, endpoint, config.model_path, config.model_name
     )
-=======
     handler = RequestHandler(component, engine_client, default_sampling_params)
     handler.setup_kv_metrics()
->>>>>>> 2a5eb7e7
 
     # the server will gracefully shutdown (i.e., keep opened TCP streams finishes)
     # after the lease is revoked
