#  SPDX-FileCopyrightText: Copyright (c) 2020 Atalaya Tech. Inc
#  SPDX-FileCopyrightText: Copyright (c) 2025 NVIDIA CORPORATION & AFFILIATES. All rights reserved.
#  SPDX-License-Identifier: Apache-2.0
#  #
#  Licensed under the Apache License, Version 2.0 (the "License");
#  you may not use this file except in compliance with the License.
#  You may obtain a copy of the License at
#  #
#  http://www.apache.org/licenses/LICENSE-2.0
#  #
#  Unless required by applicable law or agreed to in writing, software
#  distributed under the License is distributed on an "AS IS" BASIS,
#  WITHOUT WARRANTIES OR CONDITIONS OF ANY KIND, either express or implied.
#  See the License for the specific language governing permissions and
#  limitations under the License.
#  Modifications Copyright (c) 2025 NVIDIA CORPORATION & AFFILIATES

from __future__ import annotations

import json
import logging
import os
import sys
import typing as t
from pathlib import Path
from typing import List, Optional

import typer
from rich.console import Console
from rich.panel import Panel

from .utils import resolve_service_config

if t.TYPE_CHECKING:
    P = t.ParamSpec("P")  # type: ignore
    F = t.Callable[P, t.Any]  # type: ignore

logger = logging.getLogger(__name__)
console = Console()


def serve(
    ctx: typer.Context,
    dynamo_pipeline: str = typer.Argument(
        ..., help="The path to the Dynamo pipeline to serve"
    ),
    service_name: str = typer.Option(
        "",
        help="Only serve the specified service. Don't serve any dependencies of this service.",
        envvar="DYNAMO_SERVE_SERVICE_NAME",
    ),
    depends: List[str] = typer.Option(
        [],
        help="List of runner dependencies in name=value format",
        envvar="DYNAMO_SERVE_DEPENDS",
    ),
    config_file: Optional[Path] = typer.Option(
        None,
        "--config-file",
        "-f",
        help="Path to YAML config file for service configuration",
        exists=True,
    ),
    port: Optional[int] = typer.Option(
        None,
        "--port",
        "-p",
        help="The port to listen on for the REST API server",
        envvar="DYNAMO_PORT",
    ),
    host: Optional[str] = typer.Option(
        None,
        help="The host to bind for the REST API server",
        envvar="DYNAMO_HOST",
    ),
    working_dir: Optional[Path] = typer.Option(
        None,
        help="When loading from source code, specify the directory to find the Service instance",
    ),
    dry_run: bool = typer.Option(
        False,
        help="Print the final service configuration and exit without starting the server",
<<<<<<< HEAD
        default=False,
    )
    @click.option(
        "--enable-local-planner",
        is_flag=True,
        help="Save a snapshot of your service state to a file that allows planner to edit your deployment configuration",
        default=False,
    )
    @click.pass_context
    def serve(
        ctx: click.Context,
        bento: str,
        service_name: str,
        depends: Optional[list[str]],
        dry_run: bool,
        port: int,
        host: str,
        file: str | None,
        working_dir: str | None,
        enable_local_planner: bool,
        **attrs: t.Any,
    ) -> None:
        """Locally run connected Dynamo services. You can pass service-specific configuration options using --ServiceName.param=value format."""
        # WARNING: internal
        from bentoml._internal.service.loader import load

        from dynamo.sdk.lib.service import LinkedServices

        # Resolve service configs from yaml file, command line args into a python dict
        service_configs = resolve_service_config(file, ctx.args)

        # Process depends
        if depends:
            runner_map_dict = dict([s.split("=", maxsplit=2) for s in depends or []])
        else:
            runner_map_dict = {}

        if dry_run:
            rich.print("[bold]Service Configuration:[/bold]")
            rich.print(json.dumps(service_configs, indent=2))
            rich.print("\n[bold]Environment Variable that would be set:[/bold]")
            rich.print(f"DYNAMO_SERVICE_CONFIG={json.dumps(service_configs)}")
            sys.exit(0)

        configure_server_logging(service_name=service_name)
        # Set environment variable with service configuration
        if service_configs:
            logger.info(f"Running dynamo serve with service configs {service_configs}")
            os.environ["DYNAMO_SERVICE_CONFIG"] = json.dumps(service_configs)

        if working_dir is None:
            if os.path.isdir(os.path.expanduser(bento)):
                working_dir = os.path.expanduser(bento)
            else:
                working_dir = "."
        if sys.path[0] != working_dir:
            sys.path.insert(0, working_dir)
        svc = load(bento_identifier=bento, working_dir=working_dir)

        LinkedServices.remove_unused_edges()

        from dynamo.sdk.cli.serving import serve_http  # type: ignore

        svc.inject_config()
        serve_http(
            bento,
            working_dir=working_dir,
            host=host,
            port=port,
            dependency_map=runner_map_dict,
            service_name=service_name,
            enable_local_planner=enable_local_planner,
=======
    ),
    enable_planner: bool = typer.Option(
        False,
        help="Save a snapshot of your service state to a file that allows planner to edit your deployment configuration",
    ),
):
    """Locally serve a Dynamo pipeline.

    Starts a local server for the specified Dynamo pipeline.
    """

    # Warning: internal
    from bentoml._internal.service.loader import load

    from dynamo.sdk.lib.logging import configure_server_logging
    from dynamo.sdk.lib.service import LinkedServices

    # Extract extra arguments not captured by typer
    service_configs = resolve_service_config(config_file, ctx.args)

    # Process depends
    runner_map_dict = {}
    if depends:
        try:
            runner_map_dict = dict([s.split("=", maxsplit=2) for s in depends or []])
        except ValueError:
            console.print(
                "[bold red]Error:[/bold red] Invalid format for --depends option. Use format 'name=value'"
            )
            raise typer.Exit(code=1)

    if dry_run:
        console.print("[bold green]Service Configuration:[/bold green]")
        console.print_json(json.dumps(service_configs))
        console.print(
            "\n[bold green]Environment Variable that would be set:[/bold green]"
>>>>>>> f27cdbcb
        )
        console.print(f"DYNAMO_SERVICE_CONFIG={json.dumps(service_configs)}")
        raise typer.Exit()

    configure_server_logging()

    if service_configs:
        logger.info(f"Running dynamo serve with service configs {service_configs}")
        os.environ["DYNAMO_SERVICE_CONFIG"] = json.dumps(service_configs)

    if working_dir is None:
        if os.path.isdir(os.path.expanduser(dynamo_pipeline)):
            working_dir = Path(os.path.expanduser(dynamo_pipeline))
        else:
            working_dir = Path(".")

    # Convert Path objects to strings where string is required
    working_dir_str = str(working_dir)

    if sys.path[0] != working_dir_str:
        sys.path.insert(0, working_dir_str)

    svc = load(bento_identifier=dynamo_pipeline, working_dir=working_dir_str)

    LinkedServices.remove_unused_edges()

    from dynamo.sdk.cli.serving import serve_http  # type: ignore

    svc.inject_config()

    # Start the service
    console.print(
        Panel.fit(
            f"[bold]Starting Dynamo service:[/bold] [cyan]{dynamo_pipeline}[/cyan]",
            title="[bold green]Dynamo Serve[/bold green]",
            border_style="green",
        )
    )

    serve_http(
        dynamo_pipeline,
        working_dir=working_dir_str,
        host=host,
        port=port,
        dependency_map=runner_map_dict,
        service_name=service_name,
        enable_planner=enable_planner,
    )<|MERGE_RESOLUTION|>--- conflicted
+++ resolved
@@ -80,82 +80,8 @@
     dry_run: bool = typer.Option(
         False,
         help="Print the final service configuration and exit without starting the server",
-<<<<<<< HEAD
-        default=False,
-    )
-    @click.option(
-        "--enable-local-planner",
-        is_flag=True,
-        help="Save a snapshot of your service state to a file that allows planner to edit your deployment configuration",
-        default=False,
-    )
-    @click.pass_context
-    def serve(
-        ctx: click.Context,
-        bento: str,
-        service_name: str,
-        depends: Optional[list[str]],
-        dry_run: bool,
-        port: int,
-        host: str,
-        file: str | None,
-        working_dir: str | None,
-        enable_local_planner: bool,
-        **attrs: t.Any,
-    ) -> None:
-        """Locally run connected Dynamo services. You can pass service-specific configuration options using --ServiceName.param=value format."""
-        # WARNING: internal
-        from bentoml._internal.service.loader import load
-
-        from dynamo.sdk.lib.service import LinkedServices
-
-        # Resolve service configs from yaml file, command line args into a python dict
-        service_configs = resolve_service_config(file, ctx.args)
-
-        # Process depends
-        if depends:
-            runner_map_dict = dict([s.split("=", maxsplit=2) for s in depends or []])
-        else:
-            runner_map_dict = {}
-
-        if dry_run:
-            rich.print("[bold]Service Configuration:[/bold]")
-            rich.print(json.dumps(service_configs, indent=2))
-            rich.print("\n[bold]Environment Variable that would be set:[/bold]")
-            rich.print(f"DYNAMO_SERVICE_CONFIG={json.dumps(service_configs)}")
-            sys.exit(0)
-
-        configure_server_logging(service_name=service_name)
-        # Set environment variable with service configuration
-        if service_configs:
-            logger.info(f"Running dynamo serve with service configs {service_configs}")
-            os.environ["DYNAMO_SERVICE_CONFIG"] = json.dumps(service_configs)
-
-        if working_dir is None:
-            if os.path.isdir(os.path.expanduser(bento)):
-                working_dir = os.path.expanduser(bento)
-            else:
-                working_dir = "."
-        if sys.path[0] != working_dir:
-            sys.path.insert(0, working_dir)
-        svc = load(bento_identifier=bento, working_dir=working_dir)
-
-        LinkedServices.remove_unused_edges()
-
-        from dynamo.sdk.cli.serving import serve_http  # type: ignore
-
-        svc.inject_config()
-        serve_http(
-            bento,
-            working_dir=working_dir,
-            host=host,
-            port=port,
-            dependency_map=runner_map_dict,
-            service_name=service_name,
-            enable_local_planner=enable_local_planner,
-=======
     ),
-    enable_planner: bool = typer.Option(
+    enable_local_planner: bool = typer.Option(
         False,
         help="Save a snapshot of your service state to a file that allows planner to edit your deployment configuration",
     ),
@@ -190,7 +116,6 @@
         console.print_json(json.dumps(service_configs))
         console.print(
             "\n[bold green]Environment Variable that would be set:[/bold green]"
->>>>>>> f27cdbcb
         )
         console.print(f"DYNAMO_SERVICE_CONFIG={json.dumps(service_configs)}")
         raise typer.Exit()
@@ -237,5 +162,5 @@
         port=port,
         dependency_map=runner_map_dict,
         service_name=service_name,
-        enable_planner=enable_planner,
+        enable_local_planner=enable_local_planner,
     )