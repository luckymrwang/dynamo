# SPDX-FileCopyrightText: Copyright (c) 2025 NVIDIA CORPORATION & AFFILIATES. All rights reserved.
# SPDX-License-Identifier: Apache-2.0
#
# Licensed under the Apache License, Version 2.0 (the "License");
# you may not use this file except in compliance with the License.
# You may obtain a copy of the License at
#
# http://www.apache.org/licenses/LICENSE-2.0
#
# Unless required by applicable law or agreed to in writing, software
# distributed under the License is distributed on an "AS IS" BASIS,
# WITHOUT WARRANTIES OR CONDITIONS OF ANY KIND, either express or implied.
# See the License for the specific language governing permissions and
# limitations under the License.


Frontend:
  model: deepseek-ai/DeepSeek-R1-Distill-Llama-8B
  endpoint: dynamo.Processor.chat/completions
  port: 8000

Processor:
  model: deepseek-ai/DeepSeek-R1-Distill-Llama-8B
  router: round-robin

VllmWorker:
  # vllm enging args
  model: deepseek-ai/DeepSeek-R1-Distill-Llama-8B
  kv-transfer-config: '{"kv_connector":"DynamoNixlConnector"}'
  max-model-len: 16384

  # dynamo args
  remote-prefill: true
  conditional-disagg: true
  max-local-prefill-length: 10

PrefillWorker:
  # vllm enging args
  model: deepseek-ai/DeepSeek-R1-Distill-Llama-8B
  kv-transfer-config: '{"kv_connector":"DynamoNixlConnector"}'
  max-model-len: 16384
<<<<<<< HEAD
  max-num-batched-tokens: 16384
=======

  # dynamo arg for local deployment
  cuda-visible-device-offset: 1
>>>>>>> e1553c39
<|MERGE_RESOLUTION|>--- conflicted
+++ resolved
@@ -39,10 +39,4 @@
   model: deepseek-ai/DeepSeek-R1-Distill-Llama-8B
   kv-transfer-config: '{"kv_connector":"DynamoNixlConnector"}'
   max-model-len: 16384
-<<<<<<< HEAD
-  max-num-batched-tokens: 16384
-=======
-
-  # dynamo arg for local deployment
-  cuda-visible-device-offset: 1
->>>>>>> e1553c39
+  max-num-batched-tokens: 16384